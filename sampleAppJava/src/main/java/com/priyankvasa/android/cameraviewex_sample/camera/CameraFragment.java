package com.priyankvasa.android.cameraviewex_sample.camera;

import android.Manifest;
import android.annotation.SuppressLint;
import android.app.Activity;
import android.content.pm.PackageManager;
import android.graphics.Bitmap;
import android.graphics.BitmapFactory;
import android.graphics.ImageFormat;
import android.graphics.Matrix;
import android.graphics.Rect;
import android.graphics.YuvImage;
import android.os.Bundle;
import android.support.annotation.DrawableRes;
import android.support.annotation.NonNull;
import android.support.annotation.Nullable;
import android.support.v4.app.ActivityCompat;
import android.support.v4.app.Fragment;
import android.view.LayoutInflater;
import android.view.View;
import android.view.ViewGroup;
import android.widget.ImageView;

import com.bumptech.glide.Glide;
import com.bumptech.glide.RequestManager;
import com.bumptech.glide.request.RequestOptions;
import com.priyankvasa.android.cameraviewex.CameraView;
import com.priyankvasa.android.cameraviewex.ErrorLevel;
import com.priyankvasa.android.cameraviewex.Image;
import com.priyankvasa.android.cameraviewex.Modes;
import com.priyankvasa.android.cameraviewex_sample.R;

import org.jetbrains.annotations.NotNull;

import java.io.ByteArrayOutputStream;

import kotlin.Unit;
import timber.log.Timber;

public class CameraFragment extends Fragment {

    private CameraView camera;
    private ImageView ivFlashSwitch;
    private ImageView ivFramePreview;
    private ImageView ivCapturePreview;
    private ImageView ivCloseCapturePreview;

    private RequestManager glideManager;

    private Matrix matrix = new Matrix();

    @Nullable
    @Override
    public View onCreateView(
        @NonNull LayoutInflater inflater,
        @Nullable ViewGroup container,
        @Nullable Bundle savedInstanceState
    ) {
        return inflater.inflate(R.layout.fragment_camera, container, false);
    }

    @Override
    public void onCreate(@Nullable Bundle savedInstanceState) {
        super.onCreate(savedInstanceState);
        glideManager = Glide.with(this);
    }

    @Override
    public void onResume() {
        super.onResume();
        if (ActivityCompat.checkSelfPermission(
            requireContext(),
            Manifest.permission.CAMERA
        ) == PackageManager.PERMISSION_GRANTED) {
            camera.start();
        }
    }

    @Override
    public void onPause() {
        camera.stop();
        super.onPause();
    }

    @Override
    public void onDestroyView() {
        camera.destroy();
        super.onDestroyView();
    }

    @SuppressLint("MissingPermission")
    @Override
    public void onViewCreated(@NonNull View view, @Nullable Bundle savedInstanceState) {
        super.onViewCreated(view, savedInstanceState);

        camera = view.findViewById(R.id.camera);
        ImageView ivCapture = view.findViewById(R.id.ivCaptureButton);
        ivFlashSwitch = view.findViewById(R.id.ivFlashSwitch);
        ivFramePreview = view.findViewById(R.id.ivFramePreview);
        ivCapturePreview = view.findViewById(R.id.ivCapturePreview);
        ivCloseCapturePreview = view.findViewById(R.id.ivCloseCapturePreview);
        ivCloseCapturePreview.setOnClickListener((View v) -> {
            ivCapturePreview.setVisibility(View.GONE);
            v.setVisibility(View.GONE);
        });

        ivCapture.setOnClickListener((View v) -> camera.capture());

        ivFlashSwitch.setOnClickListener((View v) -> {

            @DrawableRes int flashDrawableId;

            switch (camera.getFlash()) {

                case Modes.Flash.FLASH_OFF:
                    flashDrawableId = R.drawable.ic_flash_auto;
                    camera.setFlash(Modes.Flash.FLASH_AUTO);
                    break;

                case Modes.Flash.FLASH_AUTO:
                    flashDrawableId = R.drawable.ic_flash_on;
                    camera.setFlash(Modes.Flash.FLASH_ON);
                    break;

                case Modes.Flash.FLASH_ON:
                    flashDrawableId = R.drawable.ic_flash_off;
                    camera.setFlash(Modes.Flash.FLASH_OFF);
                    break;

                default:
                    return;
            }

            ivFlashSwitch.setImageDrawable(ActivityCompat.getDrawable(requireContext(), flashDrawableId));
        });

        setupCamera();
    }

    private void setupCamera() {

        View view = getView();
        if (view == null) return;

        camera.addCameraOpenedListener(() -> {
            Timber.i("Camera opened.");
            return Unit.INSTANCE;
        });

        camera.addPictureTakenListener((Image image) -> {
            showCapturePreview(image);
            return Unit.INSTANCE;
        });

<<<<<<< HEAD
        camera.setPreviewFrameListener(
=======
        camera.setContinuousFrameListener(
>>>>>>> 1de7a428
            5f, // Max frame rate
            (Image image) -> {
                showFramePreview(image);
                return Unit.INSTANCE;
            }
        );

        camera.addCameraErrorListener((Throwable t, ErrorLevel errorLevel) -> {
            if (errorLevel instanceof ErrorLevel.Warning) Timber.w(t);
            else if (errorLevel instanceof ErrorLevel.Error) Timber.e(t);
            return Unit.INSTANCE;
        });

        camera.addCameraClosedListener(() -> {
            Timber.i("Camera closed.");
            return Unit.INSTANCE;
        });
    }

    private void showCapturePreview(@NotNull Image image) {

        final float previewCaptureScale = 0.2f;

        final RequestOptions requestOptions = new RequestOptions()
            .override((int) (image.getWidth() * previewCaptureScale), (int) (image.getHeight() * previewCaptureScale));

        Activity activity = getActivity();
        if (activity != null) activity.runOnUiThread(() -> {
            glideManager.load(image.getData())
                .apply(requestOptions)
                    .into(ivCapturePreview);
                ivCapturePreview.setVisibility(View.VISIBLE);
                ivCloseCapturePreview.setVisibility(View.VISIBLE);
            }
        );
    }

    private void showFramePreview(@NotNull Image image) {

        byte[] jpegData;

        YuvImage yuvImage = new YuvImage(
            image.getData(),
            ImageFormat.NV21,
            image.getWidth(),
            image.getHeight(),
            null
        );

        final ByteArrayOutputStream jpegDataStream = new ByteArrayOutputStream();

        final float previewFrameScale = 0.4f;

        yuvImage.compressToJpeg(
            new Rect(0, 0, image.getWidth(), image.getHeight()),
            (int) (100 * previewFrameScale),
            jpegDataStream
        );

        jpegData = jpegDataStream.toByteArray();

        BitmapFactory.Options options = new BitmapFactory.Options();
        options.inPreferredConfig = Bitmap.Config.ARGB_8888;
        Bitmap bm = BitmapFactory.decodeByteArray(jpegData, 0, jpegData.length, options);

        if (bm == null) return;

        final RequestOptions requestOptions = new RequestOptions()
            .override((int) (bm.getWidth() * previewFrameScale), (int) (bm.getHeight() * previewFrameScale));

        Activity activity = getActivity();
        if (activity != null) activity.runOnUiThread(() ->
            glideManager.load(rotate(bm, image.getExifInterface().getRotation()))
                .apply(requestOptions)
                .into(ivFramePreview)
        );
    }

    private Bitmap rotate(Bitmap bm, int rotation) {

<<<<<<< HEAD
        switch (rotation) {

            case 0:
                return bm;

            default:
                matrix.setRotate(rotation);
                return Bitmap.createBitmap(
                    bm,
                    0,
                    0,
                    bm.getWidth(),
                    bm.getHeight(),
                    matrix,
                    true
                );
        }
=======
        if (rotation == 0) return bm;

        matrix.setRotate(rotation);

        return Bitmap.createBitmap(
            bm,
            0,
            0,
            bm.getWidth(),
            bm.getHeight(),
            matrix,
            true
        );
>>>>>>> 1de7a428
    }
}<|MERGE_RESOLUTION|>--- conflicted
+++ resolved
@@ -152,11 +152,7 @@
             return Unit.INSTANCE;
         });
 
-<<<<<<< HEAD
-        camera.setPreviewFrameListener(
-=======
         camera.setContinuousFrameListener(
->>>>>>> 1de7a428
             5f, // Max frame rate
             (Image image) -> {
                 showFramePreview(image);
@@ -237,25 +233,6 @@
 
     private Bitmap rotate(Bitmap bm, int rotation) {
 
-<<<<<<< HEAD
-        switch (rotation) {
-
-            case 0:
-                return bm;
-
-            default:
-                matrix.setRotate(rotation);
-                return Bitmap.createBitmap(
-                    bm,
-                    0,
-                    0,
-                    bm.getWidth(),
-                    bm.getHeight(),
-                    matrix,
-                    true
-                );
-        }
-=======
         if (rotation == 0) return bm;
 
         matrix.setRotate(rotation);
@@ -269,6 +246,5 @@
             matrix,
             true
         );
->>>>>>> 1de7a428
     }
 }