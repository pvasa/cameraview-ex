--- conflicted
+++ resolved
@@ -28,21 +28,6 @@
 import android.renderscript.ScriptIntrinsicYuvToRGB
 import android.renderscript.Type
 import android.support.annotation.RequiresApi
-<<<<<<< HEAD
-import timber.log.Timber
-import java.io.ByteArrayOutputStream
-import java.nio.ByteBuffer
-
-
-/**
- * Decode receiver [Image] to a byte array based on format of the image
- *
- * @param outputFormat from [Modes.OutputFormat]
- * @param rs [RenderScript] instance to be used for native decoding
- * @return [ByteArray] image data
- */
-@Throws(IllegalStateException::class, IllegalArgumentException::class)
-=======
 import com.priyankvasa.android.cameraviewex.extension.cropHeight
 import com.priyankvasa.android.cameraviewex.extension.cropWidth
 import kotlinx.coroutines.CoroutineScope
@@ -53,7 +38,6 @@
 import java.io.IOException
 import java.nio.ByteBuffer
 
->>>>>>> 1de7a428
 @RequiresApi(Build.VERSION_CODES.LOLLIPOP)
 @Throws(IllegalArgumentException::class)
 fun Image.checkValidYuv() {
@@ -65,18 +49,11 @@
     }
 }
 
-<<<<<<< HEAD
-    val image: Image = this@decode
-=======
 @RequiresApi(Build.VERSION_CODES.LOLLIPOP)
 class ImageProcessor(private val rs: RenderScript) {
->>>>>>> 1de7a428
 
     private val coroutineScope: CoroutineScope = CoroutineScope(Dispatchers.Default)
 
-<<<<<<< HEAD
-        ImageFormat.JPEG -> ImageProcessor.jpegImageData(image)
-=======
     /**
      * Decode receiver [Image] to a byte array based on format of the image
      *
@@ -91,7 +68,6 @@
     internal fun decode(image: Image, outputFormat: Int): ByteArray = when (image.format) {
 
         ImageFormat.JPEG -> getJpegImageData(image)
->>>>>>> 1de7a428
 
         ImageFormat.YUV_420_888 -> when (outputFormat) {
             Modes.OutputFormat.YUV_420_888 -> getYuvImageData(image)
@@ -141,53 +117,6 @@
         val imageWidth: Int = image.cropWidth
         val imageHeight: Int = image.cropHeight
 
-<<<<<<< HEAD
-    fun jpegImageData(image: Image): ByteArray {
-
-        val startTime: Long = SystemClock.elapsedRealtime()
-
-        val adjustedWidth: Int = image.cropRect.width()
-        val adjustedHeight: Int = image.cropRect.height()
-
-        val buffer: ByteBuffer = image.planes[0].buffer.apply { rewind() }
-
-        val imageData: ByteArray = ByteArray(buffer.remaining()).apply { buffer.get(this) }
-
-        Timber.d("Normal processing time: ${SystemClock.elapsedRealtime() - startTime}")
-
-        if (adjustedWidth == image.width && adjustedHeight == image.height) return imageData
-
-        val croppedBitmap: Bitmap = BitmapRegionDecoder.newInstance(imageData, 0, imageData.size, true)
-            ?.decodeRegion(image.cropRect, null)
-            ?: throw IllegalArgumentException("Provided image data could not be decoded.")
-
-        return ByteArrayOutputStream(croppedBitmap.byteCount)
-            .apply { croppedBitmap.compress(Bitmap.CompressFormat.JPEG, 100, this) }
-            .toByteArray()
-            .also {
-                croppedBitmap.recycle()
-                Timber.d("Extra processing time: ${SystemClock.elapsedRealtime() - startTime}")
-            }
-    }
-
-    private fun Image.requireValidYuv() {
-        if ((format != ImageFormat.YUV_420_888 &&
-                format != ImageFormat.NV21 &&
-                format != ImageFormat.YV12) ||
-            planes.size < 3) {
-            throw IllegalArgumentException("This is not a valid YUV image.")
-        }
-    }
-
-    fun yuvImageData(image: Image): ByteArray {
-
-        image.requireValidYuv()
-
-        val imageWidth: Int = image.cropRect.width()
-        val imageHeight: Int = image.cropRect.height()
-
-=======
->>>>>>> 1de7a428
         val planes: Array<Image.Plane> = image.planes
         val wh: Int = imageWidth * imageHeight
         val halfWh: Int = wh / 2
@@ -241,141 +170,10 @@
         buffer.position(pos)
     }
 
-<<<<<<< HEAD
-    // todo remove after finalizing above algo
-    fun getDataFromImage(image: Image): ByteArray {
-        val format = image.format
-        val width = image.cropRect.width()
-        val height = image.cropRect.height()
-        var rowStride: Int
-        var pixelStride: Int
-        // Read image data
-        val planes = image.planes
-        // Check image validity
-        var buffer: ByteBuffer
-        var offset = 0
-        val data = ByteArray(width * height * ImageFormat.getBitsPerPixel(format) / 8)
-        val rowData = ByteArray(planes!![0].rowStride)
-        for (i in planes.indices) {
-            buffer = planes[i].buffer
-            rowStride = planes[i].rowStride
-            pixelStride = planes[i].pixelStride
-            // For multi-planar yuv images, assuming yuv420 with 2x2 chroma subsampling.
-            val w = if (i == 0) width else width / 2
-            val h = if (i == 0) height else height / 2
-            for (row in 0 until h) {
-                val bytesPerPixel = ImageFormat.getBitsPerPixel(format) / 8
-                if (pixelStride == bytesPerPixel) {
-                    // Special case: optimized read of the entire row
-                    val length = w * bytesPerPixel
-                    buffer.get(data, offset, length)
-                    // Advance buffer the remainder of the row stride
-                    buffer.position(buffer.position() + rowStride - length)
-                    offset += length
-                } else {
-                    // Generic case: should work for any pixelStride but slower.
-                    // Use intermediate buffer to avoid read byte-by-byte from
-                    // DirectByteBuffer, which is very bad for performance
-                    buffer.get(rowData, 0, rowStride)
-                    for (col in 0 until w) {
-                        data[offset++] = rowData[col * pixelStride]
-                    }
-                }
-            }
-        }
-        return data
-    }
-
-    fun yuvToRgbNative(image: Image, rs: RenderScript): ByteArray {
-
-        image.requireValidYuv()
-
-        val width: Int = image.cropRect.width()
-        val height: Int = image.cropRect.height()
-
-        // Get the three image planes
-        val planes = image.planes
-        var buffer = planes[0].buffer
-        val y = ByteArray(buffer.remaining())
-        buffer.get(y)
-
-        buffer = planes[1].buffer
-        val u = ByteArray(buffer.remaining())
-        buffer.get(u)
-
-        buffer = planes[2].buffer
-        val v = ByteArray(buffer.remaining())
-        buffer.get(v)
-
-        // get the relevant RowStrides and PixelStrides
-        // (we know from documentation that PixelStride is 1 for y)
-        val yRowStride = planes[0].rowStride
-        val uvRowStride = planes[1].rowStride // we know from documentation that RowStride is the same for u and v.
-        assert(uvRowStride == planes[2].rowStride)
-        val uvPixelStride = planes[1].pixelStride // we know from documentation that PixelStride is the same for u and v.
-        assert(uvPixelStride == planes[2].pixelStride)
-
-        val script = ScriptC_yuv420888(rs)
-
-        // Y,U,V are defined as global allocations, the out-Allocation is the Bitmap.
-        // Note also that uAlloc and vAlloc are 1-dimensional while yAlloc is 2-dimensional.
-        val typeUcharY = Type.Builder(rs, Element.U8(rs))
-        typeUcharY.setX(yRowStride).setY(height)
-        val yAlloc = Allocation.createTyped(rs, typeUcharY.create())
-        yAlloc.copyFrom(y)
-        script._ypsIn = yAlloc
-
-        val typeUcharUV = Type.Builder(rs, Element.U8(rs))
-        // note that the size of the u's and v's are as follows:
-        //      (  (width / 2) * PixelStride + padding  ) * (height / 2)
-        // =    (RowStride                          ) * (height / 2)
-        // but I noted that on the S7 it is 1 less...
-        typeUcharUV.setX(u.size)
-        val uAlloc = Allocation.createTyped(rs, typeUcharUV.create())
-        uAlloc.copyFrom(u)
-        script._uIn = uAlloc
-
-        val vAlloc = Allocation.createTyped(rs, typeUcharUV.create())
-        vAlloc.copyFrom(v)
-        script._vIn = vAlloc
-
-        // handover parameters
-        script._picWidth = width.toLong()
-        script._uvRowStride = uvRowStride.toLong()
-        script._uvPixelStride = uvPixelStride.toLong()
-
-        val outBitmap = Bitmap.createBitmap(width, height, Bitmap.Config.ARGB_8888)
-        val outAlloc = Allocation.createFromBitmap(rs, outBitmap, Allocation.MipmapControl.MIPMAP_NONE, Allocation.USAGE_SCRIPT)
-        val rgbData = ByteArray(outAlloc.bytesSize)
-
-        val lo = Script.LaunchOptions().apply {
-            setX(0, width)  // by this we ignore the y’s padding zone, i.e. the right side of x between width and yRowStride
-            setY(0, height)
-        }
-
-        script.forEach_doConvert(outAlloc, lo)
-        outAlloc.copyTo(rgbData)
-        outAlloc.copyTo(outBitmap)
-
-        return rgbData
-    }
-
-    fun yuvToRgb(image: Image, rs: RenderScript): ByteArray {
-
-        image.requireValidYuv()
-
-        val imageWidth: Int = image.cropRect.width()
-        val imageHeight: Int = image.cropRect.height()
-
-        val imageData = yuvImageData(image)
-
-        val yuvType = Type.Builder(rs, Element.U8(rs))
-=======
     @Throws(IllegalArgumentException::class)
     fun yuvToRgb(yuvImageData: ByteArray, imageWidth: Int, imageHeight: Int): ByteArray {
 
         val yuvType: Type = Type.Builder(rs, Element.YUV(rs))
->>>>>>> 1de7a428
             .setX(imageWidth)
             .setY(imageHeight)
             .setYuvFormat(ImageFormat.NV21)
