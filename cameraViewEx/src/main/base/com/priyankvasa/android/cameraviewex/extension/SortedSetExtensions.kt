--- conflicted
+++ resolved
@@ -34,11 +34,7 @@
  */
 internal fun SortedSet<Size>.chooseOptimalPreviewSize(previewWidth: Int, previewHeight: Int): Size {
 
-<<<<<<< HEAD
-    if (isEmpty()) return Size.Invalid
-=======
     if (isEmpty()) throw UnsupportedOperationException("No preview sizes to choose from.")
->>>>>>> 1de7a428
 
     val (surfaceLonger: Int, surfaceShorter: Int) =
         if (previewWidth > previewHeight) previewWidth to previewHeight
