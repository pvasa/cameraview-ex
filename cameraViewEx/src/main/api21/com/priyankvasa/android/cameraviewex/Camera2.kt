/*
 * Copyright 2019 Priyank Vasa
 *
 * Copyright (C) 2016 The Android Open Source Project
 *
 * Licensed under the Apache License, Version 2.0 (the "License");
 * you may not use this file except in compliance with the License.
 * You may obtain a copy of the License at
 *
 *      http://www.apache.org/licenses/LICENSE-2.0
 *
 * Unless required by applicable law or agreed to in writing, software
 * distributed under the License is distributed on an "AS IS" BASIS,
 * WITHOUT WARRANTIES OR CONDITIONS OF ANY KIND, either express or implied.
 * See the License for the specific language governing permissions and
 * limitations under the License.
 */

package com.priyankvasa.android.cameraviewex

import android.annotation.SuppressLint
import android.annotation.TargetApi
import android.arch.lifecycle.Lifecycle
import android.arch.lifecycle.LifecycleRegistry
import android.content.Context
import android.graphics.ImageFormat
import android.graphics.Rect
import android.hardware.camera2.CameraAccessException
import android.hardware.camera2.CameraCaptureSession
import android.hardware.camera2.CameraCharacteristics
import android.hardware.camera2.CameraDevice
import android.hardware.camera2.CameraManager
import android.hardware.camera2.CameraMetadata
import android.hardware.camera2.CaptureRequest
import android.hardware.camera2.CaptureResult
import android.hardware.camera2.TotalCaptureResult
import android.hardware.camera2.params.MeteringRectangle
import android.hardware.camera2.params.StreamConfigurationMap
import android.media.ImageReader
import android.os.Build
import android.os.Handler
import android.os.HandlerThread
import android.renderscript.RenderScript
import android.util.SparseIntArray
import android.view.Surface
import com.priyankvasa.android.cameraviewex.extension.isAfSupported
import com.priyankvasa.android.cameraviewex.extension.isAwbSupported
import com.priyankvasa.android.cameraviewex.extension.isNoiseReductionSupported
import com.priyankvasa.android.cameraviewex.extension.isOisSupported
import kotlinx.coroutines.Job
import kotlinx.coroutines.launch
import kotlinx.coroutines.runBlocking
import java.io.File
import java.util.concurrent.Semaphore
import java.util.concurrent.TimeUnit

@TargetApi(Build.VERSION_CODES.LOLLIPOP)
internal open class Camera2(
    override val listener: CameraInterface.Listener,
    final override val preview: PreviewImpl,
    final override val config: CameraConfiguration,
    override val cameraJob: Job,
    context: Context
) : CameraInterface {

    private val lifecycleRegistry: LifecycleRegistry by lazy {
        LifecycleRegistry(this).also { it.markState(Lifecycle.State.CREATED) }
    }

    init {
        preview.surfaceChangeListener = { if (isCameraOpened) startPreviewCaptureSession() }
        addObservers()
    }

    /** A [Semaphore] to prevent the app from exiting before closing the camera. */
    private val cameraOpenCloseLock = Semaphore(1)

    private val rs = RenderScript.create(context)

    private val internalFacings = SparseIntArray().apply {
        put(Modes.Facing.FACING_BACK, CameraCharacteristics.LENS_FACING_BACK)
        put(Modes.Facing.FACING_FRONT, CameraCharacteristics.LENS_FACING_FRONT)
    }

    private val internalOutputFormats = SparseIntArray().apply {
        put(Modes.OutputFormat.JPEG, ImageFormat.JPEG)
        put(Modes.OutputFormat.YUV_420_888, ImageFormat.YUV_420_888)
        put(Modes.OutputFormat.RGBA_8888, ImageFormat.YUV_420_888)
    }

    /** Max preview width that is guaranteed by Camera2 API */
    private val maxPreviewWidth = 1920

    /** Max preview height that is guaranteed by Camera2 API */
    private val maxPreviewHeight = 1080

    /** An additional thread for running tasks that shouldn't block the UI. */
    private var backgroundThread: HandlerThread? =
        HandlerThread("CameraViewExBackground").also { it.start() }

    /** A [Handler] for running tasks in the background. */
    private var backgroundHandler: Handler? = Handler(backgroundThread?.looper)

    private val cameraManager: CameraManager =
        context.getSystemService(Context.CAMERA_SERVICE) as CameraManager

    private val cameraDeviceCallback = object : CameraDevice.StateCallback() {

        override fun onOpened(camera: CameraDevice) {
            this@Camera2.camera = camera
            cameraOpenCloseLock.release()
            videoManager.setCameraDevice(camera)
            listener.onCameraOpened()
            if (preview.isReady) startPreviewCaptureSession()
        }

        override fun onClosed(camera: CameraDevice) {
            cameraOpenCloseLock.release()
            listener.onCameraClosed()
        }

        override fun onDisconnected(camera: CameraDevice) {
            cameraOpenCloseLock.release()
            this@Camera2.camera = null
        }

        override fun onError(camera: CameraDevice, error: Int) {
            cameraOpenCloseLock.release()
            listener.onCameraError(CameraViewException("Error opening camera with id ${camera.id} (error: $error)"))
            this@Camera2.camera = null
        }
    }

    private val previewSessionStateCallback = object : CameraCaptureSession.StateCallback() {

        override fun onConfigured(session: CameraCaptureSession) {

            if (camera == null) return

            captureSession = session

            updateModes()

            try {
                captureSession?.setRepeatingRequest(
                    previewRequestBuilder.build(),
                    defaultCaptureCallback,
                    backgroundHandler
                )
            } catch (e: Exception) {
                listener.onCameraError(CameraViewException("Failed to start camera preview.", e))
            }
        }

        override fun onConfigureFailed(session: CameraCaptureSession) {
            listener.onCameraError(CameraViewException("Failed to configure capture session."))
        }

        override fun onClosed(session: CameraCaptureSession) {
            if (captureSession != null && captureSession == session) captureSession = null
        }
    }

    private val videoSessionStateCallback = object : CameraCaptureSession.StateCallback() {

        override fun onConfigured(session: CameraCaptureSession) {

            try {
                captureSession?.close()
                captureSession = session
                captureSession?.setRepeatingRequest(
                    videoManager.buildRequest(),
                    null,
                    backgroundHandler
                )
            } catch (e: Exception) {
                listener.onCameraError(CameraViewException("Failed to start camera preview.", e))
                return
            }

            launch { videoManager.startMediaRecorder() }
                .invokeOnCompletion { t ->
                    when (t) {
                        null -> listener.onVideoRecordStarted()
                        else -> listener.onCameraError(CameraViewException("Camera device is already in use", t))
                    }
                }
        }

        override fun onConfigureFailed(session: CameraCaptureSession) {
            listener.onCameraError(CameraViewException("Failed to configure video capture session."))
        }
    }

    private val defaultCaptureCallback: PictureCaptureCallback = object : PictureCaptureCallback() {

        override fun onPreCaptureRequired() {
            previewRequestBuilder.set(
                CaptureRequest.CONTROL_AE_PRECAPTURE_TRIGGER,
                CaptureRequest.CONTROL_AE_PRECAPTURE_TRIGGER_START
            )
            setState(STATE_PRE_CAPTURE)
            try {
                captureSession?.capture(
                    previewRequestBuilder.build(),
                    this,
                    backgroundHandler
                )
            } catch (e: Exception) {
                listener.onCameraError(CameraViewException("Failed to run precapture sequence.", e))
            } finally {
                previewRequestBuilder.set(
                    CaptureRequest.CONTROL_AE_PRECAPTURE_TRIGGER,
                    CaptureRequest.CONTROL_AE_PRECAPTURE_TRIGGER_IDLE
                )
            }
        }

        override fun onReady() = captureStillPicture()
    }

    private val stillCaptureCallback = object : CameraCaptureSession.CaptureCallback() {

        override fun onCaptureStarted(
            session: CameraCaptureSession,
            request: CaptureRequest,
            timestamp: Long,
            frameNumber: Long
        ) {
            launch { preview.shutterView.show() }
        }

        override fun onCaptureCompleted(
            session: CameraCaptureSession,
            request: CaptureRequest,
            result: TotalCaptureResult
        ) {
            if (!videoManager.isVideoRecording) unlockFocus()
        }
    }

    private val onPreviewImageAvailableListener = ImageReader.OnImageAvailableListener { reader ->
        listener.onPreviewFrame(reader)
    }

    private val onCaptureImageAvailableListener = ImageReader.OnImageAvailableListener { reader ->

        val image = reader.runCatching { acquireLatestImage() }
            .getOrElse { t ->
                listener.onCameraError(CameraViewException("Failed to capture image.", t))
                return@OnImageAvailableListener
            }

        image.runCatching {
            if (format == internalOutputFormat && planes.isNotEmpty()) {
                val imageData: ByteArray = runBlocking { decode(config.outputFormat.value, rs) }
                listener.onPictureTaken(imageData)
            }
        }.onFailure { t -> listener.onCameraError(CameraViewException("Failed to capture image.", t)) }

        image.close()
    }

    private lateinit var cameraId: String

    private lateinit var cameraCharacteristics: CameraCharacteristics

    private var camera: CameraDevice? = null

    private var captureSession: CameraCaptureSession? = null

    private lateinit var previewRequestBuilder: CaptureRequest.Builder

    private var captureImageReader: ImageReader? = null

    private var previewImageReader: ImageReader? = null

    protected val videoManager: VideoManager =
        VideoManager { listener.onCameraError(CameraViewException(it), ErrorLevel.Warning) }

    private val previewSizes = SizeMap()

    private val pictureSizes = SizeMap()

    override var jpegQuality: Int = Modes.DEFAULT_JPEG_QUALITY

    protected val internalOutputFormat: Int get() = internalOutputFormats[config.outputFormat.value]

    override var deviceRotation: Int = 0

    override val isActive: Boolean
        get() = cameraJob.isActive &&
            backgroundHandler?.looper?.thread?.isAlive == true

    override val isCameraOpened: Boolean get() = camera != null

    override val isVideoRecording: Boolean get() = videoManager.isVideoRecording

    private val internalFacing: Int get() = internalFacings[config.facing.value]

    /**
     * Populate the [CameraMap] with all of the cameraIds based on facing [Modes.Facing]
     * and their [CameraCharacteristics]
     */
    override val cameraMap: CameraMap = CameraMap().apply {
        cameraManager.cameraIdList.forEach { cameraId ->
            val characteristics = cameraManager.getCameraCharacteristics(cameraId)
            val level = characteristics.get(CameraCharacteristics.INFO_SUPPORTED_HARDWARE_LEVEL)
            if (level != null && level != CameraCharacteristics.INFO_SUPPORTED_HARDWARE_LEVEL_LEGACY) {
                when (characteristics.get(CameraCharacteristics.LENS_FACING)) {
                    CameraCharacteristics.LENS_FACING_BACK ->
                        add(Modes.Facing.FACING_BACK, cameraId, characteristics)
                    CameraCharacteristics.LENS_FACING_FRONT ->
                        add(Modes.Facing.FACING_FRONT, cameraId, characteristics)
                }
            }
        }
    }

    override val supportedAspectRatios: Set<AspectRatio> get() = previewSizes.ratios()

    private val digitalZoom: DigitalZoom = DigitalZoom { cameraCharacteristics }

    override val maxDigitalZoom: Float get() = digitalZoom.maxZoom

    private var manualFocusEngaged = false

    private val isMeteringAreaAFSupported: Boolean
        get() = cameraCharacteristics.get(CameraCharacteristics.CONTROL_MAX_REGIONS_AF) ?: 0 > 0

    private val isMeteringAreaAESupported: Boolean
        get() = cameraCharacteristics.get(CameraCharacteristics.CONTROL_MAX_REGIONS_AE) ?: 0 > 0

    private val isMeteringAreaAWBSupported: Boolean
        get() = cameraCharacteristics.get(CameraCharacteristics.CONTROL_MAX_REGIONS_AWB) ?: 0 > 0

    private val previewSurfaceTappedListener: (x: Float, y: Float) -> Boolean = listener@{ x, y ->

        val requestBuilder: CaptureRequest.Builder =
            if (isVideoRecording) videoManager.getRequestBuilder() else previewRequestBuilder

        if (!isMeteringAreaAFSupported || manualFocusEngaged) return@listener false

        val sensorRect: Rect = cameraCharacteristics
            .get(CameraCharacteristics.SENSOR_INFO_ACTIVE_ARRAY_SIZE)
            ?: return@listener false

        val tapRect = preview.calculateTouchAreaRect(
            sensorRect.width() - 1,
            sensorRect.height() - 1,
            centerX = x,
            centerY = y
        )

        preview.markTouchAreas(arrayOf(tapRect))

        val focusAreaMeteringRect = MeteringRectangle(tapRect, MeteringRectangle.METERING_WEIGHT_MAX)

        val sensorAreaMeteringRect = MeteringRectangle(sensorRect, MeteringRectangle.METERING_WEIGHT_MIN)

        val captureCallback = object : CameraCaptureSession.CaptureCallback() {

            override fun onCaptureCompleted(
                session: CameraCaptureSession,
                request: CaptureRequest,
                result: TotalCaptureResult
            ) {
                val afState = result.get(CaptureResult.CONTROL_AF_STATE)
                val aeState = result.get(CaptureResult.CONTROL_AE_STATE)
                val awbState = result.get(CaptureResult.CONTROL_AWB_STATE)

                if (afState != CaptureResult.CONTROL_AF_STATE_FOCUSED_LOCKED &&
                    afState != CaptureResult.CONTROL_AF_STATE_NOT_FOCUSED_LOCKED &&
                    aeState != CaptureResult.CONTROL_AE_STATE_CONVERGED &&
                    aeState != CaptureResult.CONTROL_AE_STATE_LOCKED &&
                    awbState != CaptureResult.CONTROL_AWB_STATE_CONVERGED &&
                    awbState != CaptureResult.CONTROL_AWB_STATE_LOCKED) return

                runCatching {

                    requestBuilder.set(
                        CaptureRequest.CONTROL_AF_TRIGGER,
                        CameraMetadata.CONTROL_AF_TRIGGER_CANCEL
                    )

                    if (Build.VERSION.SDK_INT >= Build.VERSION_CODES.M) requestBuilder.set(
                        CaptureRequest.CONTROL_AE_PRECAPTURE_TRIGGER,
                        CameraMetadata.CONTROL_AE_PRECAPTURE_TRIGGER_CANCEL
                    )

                    captureSession?.capture(requestBuilder.build(), null, backgroundHandler)

                    requestBuilder.set(
                        CaptureRequest.CONTROL_AF_TRIGGER,
                        CaptureRequest.CONTROL_AF_TRIGGER_IDLE
                    )
                    requestBuilder.set(
                        CaptureRequest.CONTROL_AE_PRECAPTURE_TRIGGER,
                        CameraMetadata.CONTROL_AE_PRECAPTURE_TRIGGER_IDLE
                    )

                    captureSession?.setRepeatingRequest(
                        requestBuilder.build(),
                        defaultCaptureCallback,
                        backgroundHandler
                    )
                }.onFailure { t -> listener.onCameraError(CameraViewException("Failed to restart camera preview.", t)) }

                manualFocusEngaged = false

                launch { preview.removeOverlay() }
            }
        }

        runCatching {
            // Cancel any existing AF trigger (repeated touches, etc.)
            requestBuilder.set(CaptureRequest.CONTROL_AF_TRIGGER, CameraMetadata.CONTROL_AF_TRIGGER_CANCEL)
            requestBuilder.set(CaptureRequest.CONTROL_AF_MODE, CaptureRequest.CONTROL_AF_MODE_OFF)

            if (Build.VERSION.SDK_INT >= Build.VERSION_CODES.M) requestBuilder.set(
                CaptureRequest.CONTROL_AE_PRECAPTURE_TRIGGER,
                CameraMetadata.CONTROL_AE_PRECAPTURE_TRIGGER_CANCEL
            )

            captureSession?.capture(requestBuilder.build(), null, backgroundHandler)

            // Add a new AE trigger with focus region
            if (isMeteringAreaAESupported) {
                requestBuilder.set(
                    CaptureRequest.CONTROL_AE_REGIONS,
                    arrayOf(focusAreaMeteringRect, sensorAreaMeteringRect)
                )
            }

            // Add a new AWB trigger with focus region
            if (isMeteringAreaAWBSupported) {
                requestBuilder.set(
                    CaptureRequest.CONTROL_AWB_REGIONS,
                    arrayOf(focusAreaMeteringRect, sensorAreaMeteringRect)
                )
            }

            // Now add a new AF trigger with focus region
            requestBuilder.set(
                CaptureRequest.CONTROL_AF_REGIONS,
                arrayOf(focusAreaMeteringRect, sensorAreaMeteringRect)
            )
            requestBuilder.set(CaptureRequest.CONTROL_AF_MODE, CaptureRequest.CONTROL_AF_MODE_AUTO)
            requestBuilder.set(CaptureRequest.CONTROL_AF_TRIGGER, CameraMetadata.CONTROL_AF_TRIGGER_START)

            requestBuilder.set(
                CaptureRequest.CONTROL_AE_PRECAPTURE_TRIGGER,
                CameraMetadata.CONTROL_AE_PRECAPTURE_TRIGGER_START
            )

            captureSession
                ?.setRepeatingRequest(requestBuilder.build(), captureCallback, backgroundHandler)
                ?: return@listener false

            manualFocusEngaged = true

        }.onFailure { t ->
            listener.onCameraError(CameraViewException("Failed to lock focus.", t))
            return@listener false
        }

        return@listener true
    }

    private val previewSurfacePinchedListener: (scaleFactor: Float) -> Boolean =
        { scaleFactor: Float ->
            config.currentDigitalZoom.value = digitalZoom.getZoomForScaleFactor(scaleFactor)
            true
        }

    override fun getLifecycle(): Lifecycle = lifecycleRegistry

    private fun addObservers(): Unit = config.run {
        cameraMode.observe(this@Camera2) {
            config.currentDigitalZoom.value = 1f
            if (isCameraOpened) {
                stop()
                start()
            }
        }
        outputFormat.observe(this@Camera2) {
            if (isCameraOpened) {
                stop()
                start()
            }
        }
        facing.observe(this@Camera2) {
            if (isCameraOpened) {
                stop()
<<<<<<< HEAD
                start(it)
            } else {
                chooseCameraById(it.toString())
=======
                start()
            }/* else {
                chooseCameraIdByFacing()
>>>>>>> 831a786d
                collectCameraInfo()
            }*/
        }
        autoFocus.observe(this@Camera2) {
            updateAf()
            try {
                captureSession?.setRepeatingRequest(
                    previewRequestBuilder.build(),
                    defaultCaptureCallback,
                    backgroundHandler
                )
            } catch (e: Exception) {
                autoFocus.revert()
                listener.onCameraError(
                    CameraViewException("Failed to set autoFocus to $it. Value reverted to ${autoFocus.value}.", e),
                    ErrorLevel.Warning
                )
            }
        }
        touchToFocus.observe(this@Camera2) {
            preview.surfaceTapListener = if (it) previewSurfaceTappedListener else null
        }
        pinchToZoom.observe(this@Camera2) {
            preview.surfacePinchListener = if (it) previewSurfacePinchedListener else null
        }
        currentDigitalZoom.observe(this@Camera2) {
            when {
                it > maxDigitalZoom -> {
                    config.currentDigitalZoom.value = maxDigitalZoom
                    return@observe
                }
                it < 1f -> {
                    config.currentDigitalZoom.value = 1f
                    return@observe
                }
            }
            updateScalerCropRegion() && runCatching {
                captureSession?.setRepeatingRequest(
                    (if (isVideoRecording) videoManager.getRequestBuilder() else previewRequestBuilder).build(),
                    defaultCaptureCallback,
                    backgroundHandler
                ) != null
            }.getOrElse { false }
        }
        awb.observe(this@Camera2) {
            updateAwb()
            try {
                captureSession?.setRepeatingRequest(
                    previewRequestBuilder.build(),
                    defaultCaptureCallback,
                    backgroundHandler
                )
            } catch (e: Exception) {
                awb.revert()
                listener.onCameraError(
                    CameraViewException("Failed to set awb to $it. Value reverted to ${awb.value}.", e),
                    ErrorLevel.Warning
                )
            }
        }
        flash.observe(this@Camera2) {
            updateFlash()
            try {
                captureSession?.setRepeatingRequest(
                    previewRequestBuilder.build(),
                    defaultCaptureCallback,
                    backgroundHandler
                )
            } catch (e: Exception) {
                flash.revert()
                listener.onCameraError(
                    CameraViewException("Failed to set flash to $it. Value reverted to ${flash.value}.", e),
                    ErrorLevel.Warning
                )
            }
        }
        noiseReduction.observe(this@Camera2) {
            updateNoiseReduction()
            try {
                captureSession?.setRepeatingRequest(
                    previewRequestBuilder.build(),
                    defaultCaptureCallback,
                    backgroundHandler
                )
            } catch (e: Exception) {
                noiseReduction.revert()
                listener.onCameraError(
                    CameraViewException("Failed to set noiseReduction to $it. Value reverted to ${noiseReduction.value}.", e),
                    ErrorLevel.Warning
                )
            }
        }
        opticalStabilization.observe(this@Camera2) {
            updateOis()
            try {
                captureSession?.setRepeatingRequest(
                    previewRequestBuilder.build(),
                    defaultCaptureCallback,
                    backgroundHandler
                )
            } catch (e: Exception) {
                opticalStabilization.revert()
                listener.onCameraError(
                    CameraViewException("Failed to set opticalStabilization to $it. Value reverted to ${!it}.", e),
                    ErrorLevel.Warning
                )
            }
        }
        zsl.observe(this@Camera2) {
            if (isCameraOpened) {
                stop()
                start()
            }
        }
    }

    /** Starts a background thread and its [Handler]. */
    private fun startBackgroundThread() {
        backgroundThread = backgroundThread ?: HandlerThread("CameraViewExBackground")
        backgroundThread?.runCatching {
            start()
            backgroundHandler = Handler(looper)
        }
    }

    /** Stops the background thread and its [Handler]. */
    private fun stopBackgroundThread() {
        backgroundThread?.quitSafely()
        try {
            backgroundThread?.join()
            backgroundThread = null
            backgroundHandler = null
        } catch (e: InterruptedException) {
            listener.onCameraError(CameraViewException("Background thread was interrupted.", e))
        }
    }

    override fun start(): Boolean {
        return start(config.facing.value)
    }

    /**
     * Can be used to open the camera to a specified cameraId
     */
    override fun start(cameraId: Int): Boolean {
        cameraOpenCloseLock.tryAcquire(2500, TimeUnit.MILLISECONDS)
        if (!chooseCameraById(cameraId.toString())) return false
        if (backgroundThread == null || backgroundHandler == null) {
            stopBackgroundThread()
            startBackgroundThread()
        }
        collectCameraInfo()
        prepareImageReaders()
        startOpeningCamera()
        return true
    }

    override fun stop() {
        super.stop()
        try {
            cameraOpenCloseLock.acquire()
            releaseCaptureSession()
            camera?.close()
            camera = null
            captureImageReader?.close()
            captureImageReader = null
            previewImageReader?.close()
            previewImageReader = null
            videoManager.release()
        } catch (e: InterruptedException) {
            listener.onCameraError(CameraViewException("Interrupted while trying to lock camera closing.", e))
        } finally {
            cameraOpenCloseLock.release()
        }
    }

    private fun releaseCaptureSession() {
        captureSession?.run {
            stopRepeating()
            abortCaptures()
            close()
        }
        captureSession = null
    }

    override fun destroy() {
        super.destroy()
        stopBackgroundThread()
    }

    override fun setAspectRatio(ratio: AspectRatio): Boolean {

        if (!ratio.isValid()) {
            config.aspectRatio.revert()
            return false
        }

        prepareImageReaders()
        releaseCaptureSession()
        startPreviewCaptureSession()
        return true
    }

    private fun AspectRatio.isValid(): Boolean {

        var isRatioValid = false
        val sbRatios = StringBuilder()

        run {
            supportedAspectRatios.forEachIndexed { i, ratio ->
                if (ratio == this) {
                    isRatioValid = true
                    return@run
                }
                sbRatios.append(ratio)
                if (i < supportedAspectRatios.size - 1) sbRatios.append(", ")
            }
        }

        if (!isRatioValid) {
            val e = IllegalArgumentException(
                "Aspect ratio $this is not supported by this device." +
                    " Valid ratios are $sbRatios. Refer CameraView.supportedAspectRatios"
            )
            listener.onCameraError(e, isCritical = true)
        }

        return isRatioValid
    }

    override fun takePicture() =
        if (config.autoFocus.value == Modes.AutoFocus.AF_OFF || videoManager.isVideoRecording) captureStillPicture()
        else lockFocus()

    /**
     * Chooses a camera ID by the specified camera facing ([CameraConfiguration.facing]).
     *
     * This rewrites [cameraId], [cameraCharacteristics], and optionally
     * [CameraConfiguration.facing].
     */
    private fun chooseCameraIdByFacing(): Boolean = runCatching {

        cameraManager.cameraIdList.run {
            ifEmpty { throw CameraViewException("No camera available.") }
            forEach { id ->
                val characteristics = cameraManager.getCameraCharacteristics(id)
                val level = characteristics.get(
                    CameraCharacteristics.INFO_SUPPORTED_HARDWARE_LEVEL)
                if (level == null ||
                    level == CameraCharacteristics.INFO_SUPPORTED_HARDWARE_LEVEL_LEGACY) return@forEach
                val internal = characteristics.get(CameraCharacteristics.LENS_FACING)
                    ?: throw NullPointerException("Unexpected state: LENS_FACING null")
                if (internal == internalFacing) {
                    cameraId = id
                    cameraCharacteristics = characteristics
                    return@runCatching true
                }
            }
            // Not found
            cameraId = get(0)
        }

        cameraCharacteristics = cameraManager.getCameraCharacteristics(cameraId)

        val level = cameraCharacteristics.get(CameraCharacteristics.INFO_SUPPORTED_HARDWARE_LEVEL)

        if (level == null || level == CameraCharacteristics.INFO_SUPPORTED_HARDWARE_LEVEL_LEGACY) {
            return@runCatching false
        }

        val internal = cameraCharacteristics.get(CameraCharacteristics.LENS_FACING)
            ?: throw NullPointerException("Unexpected state: LENS_FACING null")

        for (i in 0 until internalFacings.size()) {
            if (internalFacings.valueAt(i) == internal) {
                config.facing.value = internalFacings.keyAt(i)
                return@runCatching true
            }
        }

        // The operation can reach here when the only camera device is an external one.
        // We treat it as facing back.
        config.facing.value = Modes.Facing.FACING_BACK
        return@runCatching true
    }
        .getOrElse {
            listener.onCameraError(CameraViewException("Failed to get a list of camera devices", it))
            return@getOrElse false
        }
        .also { if (it) videoManager.setCameraCharacteristics(cameraCharacteristics) }

    /**
     * This will choose a camera based on a passed in cameraId
     * Called from [start(cameraId)]
     */
    private fun chooseCameraById(cameraId: String): Boolean {
        if (cameraManager.cameraIdList.contains(cameraId)) {
            val cameraCharacteristics = cameraManager.getCameraCharacteristics(cameraId)
            val level = cameraCharacteristics.get(CameraCharacteristics.INFO_SUPPORTED_HARDWARE_LEVEL)
            if (level != null &&
                    level != CameraCharacteristics.INFO_SUPPORTED_HARDWARE_LEVEL_LEGACY) {
                this.cameraId = cameraId
                this.cameraCharacteristics = cameraCharacteristics
                return true
            }
        }
        return false
    }

    /**
     * Collects some information from [cameraCharacteristics].
     *
     * This rewrites [previewSizes], [pictureSizes], and optionally,
     * [CameraConfiguration.aspectRatio] in [config].
     */
    private fun collectCameraInfo() {

        val map = cameraCharacteristics.get(CameraCharacteristics.SCALER_STREAM_CONFIGURATION_MAP)
            ?: run {
                listener.onCameraError(IllegalStateException("Failed to get configuration map for camera id $cameraId"))
                return
            }

        previewSizes.clear()

        map.getOutputSizes(preview.outputClass).forEach {
            if (it.width <= maxPreviewWidth && it.height <= maxPreviewHeight) {
                previewSizes.add(Size(it.width, it.height))
            }
        }

        pictureSizes.clear()

        collectPictureSizes(pictureSizes, map)

        supportedAspectRatios.forEach {
            if (!pictureSizes.ratios().contains(it)) previewSizes.remove(it)
        }

        if (!supportedAspectRatios.contains(config.aspectRatio.value)) {
            config.aspectRatio.value = supportedAspectRatios.iterator().next()
        }

        videoManager.updateVideoSizes(map)
    }

    protected open fun collectPictureSizes(sizes: SizeMap, map: StreamConfigurationMap) {
        map.getOutputSizes(internalOutputFormat).forEach { pictureSizes.add(Size(it.width, it.height)) }
    }

    private fun prepareImageReaders() {

        captureImageReader?.close()
        previewImageReader?.close()

        captureImageReader = run {
            val largestPicture = pictureSizes.sizes(config.aspectRatio.value).last()
            ImageReader.newInstance(
                largestPicture.width,
                largestPicture.height,
                internalOutputFormat,
                2 // maxImages
            ).apply { setOnImageAvailableListener(onCaptureImageAvailableListener, backgroundHandler) }
        }

        previewImageReader = run {
            val largestPreview = previewSizes.sizes(config.aspectRatio.value).last()
            ImageReader.newInstance(
                largestPreview.width,
                largestPreview.height,
                ImageFormat.YUV_420_888,
                2 // maxImages
            ).apply { setOnImageAvailableListener(onPreviewImageAvailableListener, backgroundHandler) }
        }
    }

    /** Starts opening a camera device. The result will be processed in [cameraDeviceCallback]. */
    @SuppressLint("MissingPermission")
    private fun startOpeningCamera() {
        try {
            cameraManager.openCamera(cameraId, cameraDeviceCallback, backgroundHandler)
        } catch (e: CameraAccessException) {
            listener.onCameraError(CameraViewException("Failed to open camera with id $cameraId", e))
        } catch (e: IllegalArgumentException) {
            listener.onCameraError(CameraViewException("Failed to open camera with id $cameraId", e))
        } catch (e: SecurityException) {
            listener.onCameraError(CameraViewException("Camera permissions not granted", e))
        }
    }

    /**
     * Starts a capture session for camera preview.
     * This rewrites [previewRequestBuilder].
     * The result will be continuously processed in [previewSessionStateCallback].
     */
    private fun startPreviewCaptureSession() {

        if (!isCameraOpened || !preview.isReady) {
            listener.onCameraError(CameraViewException("Camera not started or already stopped"))
            return
        }

        with(chooseOptimalSize(Template.Preview)) { preview.setBufferSize(width, height) }

        val template =
            if (config.zsl.value) CameraDevice.TEMPLATE_ZERO_SHUTTER_LAG
            else CameraDevice.TEMPLATE_PREVIEW

        runCatching {
            previewRequestBuilder = camera?.createCaptureRequest(template)
                ?: throw IllegalStateException("Camera not started or already stopped")
        }.onFailure {
            listener.onCameraError(CameraViewException("Failed to start camera session", it))
            return
        }

        val surfaces: MutableList<Surface> = runCatching { setupSurfaces(previewRequestBuilder) }
            .getOrElse {
                listener.onCameraError(CameraViewException(cause = it))
                return
            }

        lifecycleRegistry.markState(Lifecycle.State.STARTED)

        runCatching { camera?.createCaptureSession(surfaces, previewSessionStateCallback, backgroundHandler) }
            .onFailure { listener.onCameraError(CameraViewException("Failed to start camera session", it)) }
    }

    @Throws(IllegalStateException::class)
    private fun setupSurfaces(
        captureRequestBuilder: CaptureRequest.Builder,
        shouldAddMediaRecorderSurface: Boolean = false
    ): MutableList<Surface> {

        val surfaces: MutableList<Surface> = mutableListOf()

        // Setup preview surface
        preview.surface
            ?.let {
                surfaces.add(it)
                captureRequestBuilder.addTarget(it)
            }
            ?: throw IllegalStateException("Preview surface not available")

        // Setup capture image reader surface
        if (config.isSingleCaptureModeEnabled) captureImageReader?.surface
            ?.let { surfaces.add(it) }
            ?: listener.onCameraError(CameraViewException("Capture image reader surface not available. Image capture is not available."))

        // Setup preview image reader surface
        if (config.isContinuousFrameModeEnabled) previewImageReader?.surface
            ?.let {
                surfaces.add(it)
                captureRequestBuilder.addTarget(it)
            }
            ?: listener.onCameraError(CameraViewException("Preview image reader surface not available. Preview frames are not available."))

        if (shouldAddMediaRecorderSurface && config.isVideoCaptureModeEnabled)
            runCatching { videoManager.getRecorderSurface() }
                .onSuccess {
                    surfaces.add(it)
                    captureRequestBuilder.addTarget(it)
                }
                .onFailure { listener.onCameraError(CameraViewException("Media recorder surface not available. Video recording is not available.", it)) }

        return surfaces
    }

    /**
     * Chooses the optimal size for [template] and [aspectRatio] based on respective supported sizes and the surface size.
     *
     * @param template one of the templates from [CameraDevice]
     * @param aspectRatio required aspect ratio for video recording
     * @return The picked optimal size.
     */
    private fun chooseOptimalSize(
        template: Template,
        aspectRatio: AspectRatio = config.aspectRatio.value
    ): Size {

        val surfaceLonger: Int
        val surfaceShorter: Int

        val surfaceWidth = preview.width
        val surfaceHeight = preview.height

        if (surfaceWidth < surfaceHeight) {
            surfaceLonger = surfaceHeight
            surfaceShorter = surfaceWidth
        } else {
            surfaceLonger = surfaceWidth
            surfaceShorter = surfaceHeight
        }

        val candidates = when (template) {
            Template.Preview -> previewSizes.sizes(aspectRatio)
            Template.Record -> videoManager.getCandidatesForOptimalSize(aspectRatio)
        }

        // Pick the smallest of those big enough
        candidates.firstOrNull { it.width >= surfaceLonger && it.height >= surfaceShorter }
            ?.also { return it }

        // If no size is big enough, pick the largest one.
        return candidates.last()
    }

    /**
     * Updates [CaptureRequest.SCALER_CROP_REGION] to crop region rect for
     * [CameraConfiguration.currentDigitalZoom] value from [config].
     */
    private fun updateScalerCropRegion(): Boolean {
        (if (isVideoRecording) videoManager.getRequestBuilder() else previewRequestBuilder).set(
            CaptureRequest.SCALER_CROP_REGION,
            digitalZoom.getCropRegionForZoom(config.currentDigitalZoom.value) ?: return false
        )
        return true
    }

    /** Updates the internal state of auto-focus to [CameraConfiguration.autoFocus]. */
    private fun updateAf() {
        if (cameraCharacteristics.isAfSupported(config.autoFocus.value)) {
            previewRequestBuilder.set(CaptureRequest.CONTROL_AF_MODE, config.autoFocus.value)
        } else {
            listener.onCameraError(
                CameraViewException("Af mode ${config.autoFocus.value} not supported by selected camera. Setting it to off."),
                ErrorLevel.Warning
            )
            config.autoFocus.value = Modes.AutoFocus.AF_OFF
        }
    }

    /** Updates the internal state of flash to [CameraConfiguration.flash]. */
    private fun updateFlash() {
        previewRequestBuilder.apply {
            when (config.flash.value) {
                Modes.Flash.FLASH_OFF -> {
                    set(CaptureRequest.CONTROL_AE_MODE, CaptureRequest.CONTROL_AE_MODE_ON)
                    set(CaptureRequest.FLASH_MODE, CaptureRequest.FLASH_MODE_OFF)
                }
                Modes.Flash.FLASH_ON -> {
                    set(CaptureRequest.CONTROL_AE_MODE, CaptureRequest.CONTROL_AE_MODE_ON_ALWAYS_FLASH)
                    set(CaptureRequest.FLASH_MODE, CaptureRequest.FLASH_MODE_OFF)
                }
                Modes.Flash.FLASH_TORCH -> {
                    set(CaptureRequest.CONTROL_AE_MODE, CaptureRequest.CONTROL_AE_MODE_ON)
                    set(CaptureRequest.FLASH_MODE, CaptureRequest.FLASH_MODE_TORCH)
                }
                Modes.Flash.FLASH_AUTO -> {
                    set(CaptureRequest.CONTROL_AE_MODE, CaptureRequest.CONTROL_AE_MODE_ON_AUTO_FLASH)
                    set(CaptureRequest.FLASH_MODE, CaptureRequest.FLASH_MODE_OFF)
                }
                Modes.Flash.FLASH_RED_EYE -> {
                    set(CaptureRequest.CONTROL_AE_MODE, CaptureRequest.CONTROL_AE_MODE_ON_AUTO_FLASH_REDEYE)
                    set(CaptureRequest.FLASH_MODE, CaptureRequest.FLASH_MODE_OFF)
                }
            }
        }
    }

    private fun updateAwb() {
        if (cameraCharacteristics.isAwbSupported(config.awb.value)) {
            previewRequestBuilder.set(CaptureRequest.CONTROL_AWB_MODE, config.awb.value)
        } else {
            listener.onCameraError(
                CameraViewException("Awb mode ${config.awb.value} not supported by selected camera. Setting it to off."),
                ErrorLevel.Warning
            )
            config.awb.value = Modes.AutoWhiteBalance.AWB_OFF
        }
    }

    private fun updateOis() {
        if (config.opticalStabilization.value) {
            if (cameraCharacteristics.isOisSupported()) previewRequestBuilder.set(
                CaptureRequest.LENS_OPTICAL_STABILIZATION_MODE,
                CaptureRequest.LENS_OPTICAL_STABILIZATION_MODE_ON
            ) else {
                listener.onCameraError(
                    CameraViewException("Optical image stabilization is not supported by selected camera $cameraId. Setting it to off."),
                    ErrorLevel.Warning
                )
                config.opticalStabilization.value = false
            }
        } else previewRequestBuilder.set(
            CaptureRequest.LENS_OPTICAL_STABILIZATION_MODE,
            CaptureRequest.LENS_OPTICAL_STABILIZATION_MODE_OFF
        )
    }

    private fun updateNoiseReduction() {
        if (cameraCharacteristics.isNoiseReductionSupported(config.noiseReduction.value)) {
            previewRequestBuilder.set(CaptureRequest.NOISE_REDUCTION_MODE, config.noiseReduction.value)
        } else {
            listener.onCameraError(
                CameraViewException("Noise reduction mode ${config.noiseReduction.value} not supported by selected camera. Setting it to off."),
                ErrorLevel.Warning
            )
            config.noiseReduction.value = Modes.NoiseReduction.NOISE_REDUCTION_OFF
        }
    }

    private fun updateModes() {
        updateScalerCropRegion()
        updateAf()
        updateFlash()
        updateAwb()
        updateOis()
        updateNoiseReduction()
    }

    /** Locks the focus as the first step for a still image capture. */
    private fun lockFocus() {
        previewRequestBuilder.set(
            CaptureRequest.CONTROL_AF_TRIGGER,
            CaptureRequest.CONTROL_AF_TRIGGER_START
        )
        runCatching {
            defaultCaptureCallback.setState(PictureCaptureCallback.STATE_LOCKING)
            captureSession?.capture(
                previewRequestBuilder.build(),
                defaultCaptureCallback,
                backgroundHandler
            )
        }.onFailure { listener.onCameraError(CameraViewException("Failed to lock focus.", it)) }
    }

    // Calculate output orientation based on device sensor orientation.
    private val outputOrientation: Int
        get() {
            val cameraSensorOrientation = cameraCharacteristics.get(CameraCharacteristics.SENSOR_ORIENTATION)
                ?: throw CameraViewException("Camera characteristics not available")

            return (cameraSensorOrientation
                + (deviceRotation * if (config.facing.value == Modes.Facing.FACING_FRONT) 1 else -1)
                + 360) % 360
        }

    /** Captures a still picture. */
    private fun captureStillPicture() {

        try {
            val surface = captureImageReader?.surface
                ?: throw CameraViewException("Image reader surface not available")

            val template = when {
                videoManager.isVideoRecording -> CameraDevice.TEMPLATE_VIDEO_SNAPSHOT
                config.zsl.value -> CameraDevice.TEMPLATE_ZERO_SHUTTER_LAG
                else -> CameraDevice.TEMPLATE_STILL_CAPTURE
            }

            val captureRequestBuilder: CaptureRequest.Builder =
                (camera?.createCaptureRequest(template)
                    ?: throw IllegalStateException("Camera not started or already stopped"))

            captureRequestBuilder.apply {

                addTarget(surface)

                set(CaptureRequest.SCALER_CROP_REGION, previewRequestBuilder[CaptureRequest.SCALER_CROP_REGION])
                set(CaptureRequest.CONTROL_AF_MODE, previewRequestBuilder[CaptureRequest.CONTROL_AF_MODE])
                set(CaptureRequest.CONTROL_AWB_MODE, previewRequestBuilder[CaptureRequest.CONTROL_AWB_MODE])
                set(
                    CaptureRequest.LENS_OPTICAL_STABILIZATION_MODE,
                    previewRequestBuilder[CaptureRequest.LENS_OPTICAL_STABILIZATION_MODE]
                )
                set(CaptureRequest.NOISE_REDUCTION_MODE, previewRequestBuilder[CaptureRequest.NOISE_REDUCTION_MODE])
                set(CaptureRequest.CONTROL_AE_MODE, previewRequestBuilder[CaptureRequest.CONTROL_AE_MODE])

                val flashMode: Int =
                    if (videoManager.isVideoRecording) CaptureRequest.FLASH_MODE_OFF
                    else previewRequestBuilder[CaptureRequest.FLASH_MODE]
                        ?: CaptureRequest.FLASH_MODE_OFF

                set(CaptureRequest.FLASH_MODE, flashMode)

                if (captureImageReader?.imageFormat == ImageFormat.JPEG) {
                    set(CaptureRequest.JPEG_ORIENTATION, outputOrientation)
                }

                set(CaptureRequest.JPEG_QUALITY, jpegQuality.toByte())
            }

            // Stop preview and capture a still picture.
            if (!videoManager.isVideoRecording) captureSession?.stopRepeating()
            captureSession?.capture(captureRequestBuilder.build(), stillCaptureCallback, backgroundHandler)
        } catch (e: Exception) {
            listener.onCameraError(CameraViewException("Cannot capture a still picture.", e))
        }
    }

    override fun startVideoRecording(outputFile: File, videoConfig: VideoConfiguration) {

        runCatching {
            videoManager.setupMediaRecorder(
                outputFile,
                videoConfig,
                parseVideoSize(videoConfig.videoSize),
                outputOrientation
            )
        }
            .onFailure {
                listener.onCameraError(CameraViewException(cause = it))
                return
            }

        if (!isCameraOpened || !preview.isReady) {
            listener.onCameraError(CameraViewException("Camera not started or already stopped"))
            return
        }

        with(chooseOptimalSize(Template.Preview)) { preview.setBufferSize(width, height) }

        runCatching { videoManager.setupVideoRequestBuilder(previewRequestBuilder, config, videoConfig) }
            .onFailure {
                listener.onCameraError(CameraViewException(cause = it))
                return
            }

        val surfaces: MutableList<Surface> = runCatching {
            setupSurfaces(
                videoManager.getRequestBuilder(),
                shouldAddMediaRecorderSurface = true
            )
        }.getOrElse {
            listener.onCameraError(CameraViewException(cause = it))
            return
        }

        camera?.createCaptureSession(surfaces, videoSessionStateCallback, backgroundHandler)
    }

    override fun pauseVideoRecording(): Boolean {
        listener.onCameraError(UnsupportedOperationException("Video pausing and resuming is only supported on API 24 and higher"))
        return false
    }

    override fun resumeVideoRecording(): Boolean {
        listener.onCameraError(UnsupportedOperationException("Video pausing and resuming is only supported on API 24 and higher"))
        return false
    }

    override fun stopVideoRecording(): Boolean = runCatching { videoManager.stopVideoRecording() }
        .getOrElse {
            listener.onCameraError(CameraViewException(cause = it))
            false
        }
        .also {
            listener.onVideoRecordStopped(it)
            releaseCaptureSession()
            startPreviewCaptureSession()
        }

    /**
     * Unlocks the auto-focus and restart camera preview. This is supposed to be called after
     * capturing a still picture.
     */
    private fun unlockFocus() {
        previewRequestBuilder.set(CaptureRequest.CONTROL_AF_TRIGGER, CaptureRequest.CONTROL_AF_TRIGGER_CANCEL)
        try {
            captureSession?.capture(
                previewRequestBuilder.build(),
                defaultCaptureCallback,
                backgroundHandler
            )
            updateModes()
            previewRequestBuilder.set(CaptureRequest.CONTROL_AF_TRIGGER, CaptureRequest.CONTROL_AF_TRIGGER_IDLE)
            captureSession?.setRepeatingRequest(
                previewRequestBuilder.build(),
                defaultCaptureCallback,
                backgroundHandler
            )
            defaultCaptureCallback.setState(PictureCaptureCallback.STATE_PREVIEW)
        } catch (e: Exception) {
            listener.onCameraError(CameraViewException("Failed to restart camera preview.", e))
        }
    }

    /**
     * Parse the video size from popular [VideoSize] choices. If the [VideoSize]
     * is not supported then an optimal size sill be chosen.
     */
    private fun parseVideoSize(size: VideoSize): Size = when (size) {

        VideoSize.Max16x9 -> chooseOptimalSize(Template.Record, AspectRatio.Ratio16x9)

        VideoSize.Max4x3 -> chooseOptimalSize(Template.Record, AspectRatio.Ratio4x3)

        VideoSize.P1080 -> when (videoManager.isSize1080pSupported) {
            false -> chooseOptimalSize(Template.Record)
            true -> Size.P1080
        }

        VideoSize.P720 -> when (videoManager.isSize720pSupported) {
            false -> chooseOptimalSize(Template.Record)
            true -> Size.P720
        }

        else -> chooseOptimalSize(Template.Record)
    }

    internal sealed class Template {
        object Preview : Template()
        object Record : Template()
    }
}<|MERGE_RESOLUTION|>--- conflicted
+++ resolved
@@ -492,15 +492,9 @@
         facing.observe(this@Camera2) {
             if (isCameraOpened) {
                 stop()
-<<<<<<< HEAD
                 start(it)
-            } else {
-                chooseCameraById(it.toString())
-=======
-                start()
             }/* else {
                 chooseCameraIdByFacing()
->>>>>>> 831a786d
                 collectCameraInfo()
             }*/
         }
